{
	"'s', 'm', 'h', 'd', 'w' or '-1' for no expiration.": "'s', 'm', 'h', 'd', 'w' lub '-1' dla bez wygaśnięcia.",
	"(Beta)": "(Beta)",
	"(e.g. `sh webui.sh --api`)": "(np. `sh webui.sh --api`)",
	"(latest)": "(najnowszy)",
	"{{ models }}": "{{ modele }}",
	"{{ owner }}: You cannot delete a base model": "{{ owner }}: Nie można usunąć modelu podstawowego",
	"{{modelName}} is thinking...": "{{modelName}} myśli...",
	"{{user}}'s Chats": "{{user}} - czaty",
	"{{webUIName}} Backend Required": "Backend {{webUIName}} wymagane",
	"A task model is used when performing tasks such as generating titles for chats and web search queries": "Model zadań jest używany podczas wykonywania zadań, takich jak generowanie tytułów czatów i zapytań wyszukiwania w Internecie",
	"a user": "użytkownik",
	"About": "O nas",
	"Account": "Konto",
	"Account Activation Pending": "",
	"Accurate information": "Dokładna informacja",
	"Active Users": "",
	"Add": "Dodaj",
	"Add a model id": "Dodawanie identyfikatora modelu",
	"Add a short description about what this model does": "Dodaj krótki opis działania tego modelu",
	"Add a short title for this prompt": "Dodaj krótki tytuł tego polecenia",
	"Add a tag": "Dodaj tag",
	"Add custom prompt": "Dodaj własne polecenie",
	"Add Docs": "Dodaj dokumenty",
	"Add Files": "Dodaj pliki",
	"Add Memory": "Dodaj pamięć",
	"Add message": "Dodaj wiadomość",
	"Add Model": "Dodaj model",
	"Add Tags": "Dodaj tagi",
	"Add User": "Dodaj użytkownika",
	"Adjusting these settings will apply changes universally to all users.": "Dostosowanie tych ustawień spowoduje zastosowanie zmian uniwersalnie do wszystkich użytkowników.",
	"admin": "admin",
	"Admin": "",
	"Admin Panel": "Panel administracyjny",
	"Admin Settings": "Ustawienia administratora",
	"Admins have access to all tools at all times; users need tools assigned per model in the workspace.": "",
	"Advanced Parameters": "Zaawansowane parametry",
	"Advanced Params": "Zaawansowane parametry",
	"all": "wszyscy",
	"All Documents": "Wszystkie dokumenty",
	"All Users": "Wszyscy użytkownicy",
	"Allow": "Pozwól",
	"Allow Chat Deletion": "Pozwól na usuwanie czatu",
	"Allow non-local voices": "",
	"Allow User Location": "",
	"alphanumeric characters and hyphens": "znaki alfanumeryczne i myślniki",
	"Already have an account?": "Masz już konto?",
	"an assistant": "asystent",
	"and": "i",
	"and create a new shared link.": "i utwórz nowy udostępniony link",
	"API Base URL": "Podstawowy adres URL interfejsu API",
	"API Key": "Klucz API",
	"API Key created.": "Klucz API utworzony.",
	"API keys": "Klucze API",
	"April": "Kwiecień",
	"Archive": "Archiwum",
	"Archive All Chats": "Archiwizuj wszystkie czaty",
	"Archived Chats": "Zarchiwizowane czaty",
	"are allowed - Activate this command by typing": "są dozwolone - Aktywuj to polecenie, wpisując",
	"Are you sure?": "Jesteś pewien?",
	"Attach file": "Dołącz plik",
	"Attention to detail": "Dbałość o szczegóły",
	"Audio": "Dźwięk",
	"August": "Sierpień",
	"Auto-playback response": "Odtwarzanie automatyczne odpowiedzi",
	"AUTOMATIC1111 Base URL": "Podstawowy adres URL AUTOMATIC1111",
	"AUTOMATIC1111 Base URL is required.": "Podstawowy adres URL AUTOMATIC1111 jest wymagany.",
	"available!": "dostępny!",
	"Back": "Wstecz",
	"Bad Response": "Zła odpowiedź",
	"Banners": "Banery",
	"Base Model (From)": "Model podstawowy (od)",
	"Batch Size (num_batch)": "",
	"before": "przed",
	"Being lazy": "Jest leniwy",
	"Brave Search API Key": "Klucz API wyszukiwania Brave",
	"Bypass SSL verification for Websites": "Pomiń weryfikację SSL dla stron webowych",
	"Call": "",
	"Call feature is not supported when using Web STT engine": "",
	"Camera": "",
	"Cancel": "Anuluj",
	"Capabilities": "Możliwości",
	"Change Password": "Zmień hasło",
	"Chat": "Czat",
	"Chat Background Image": "",
	"Chat Bubble UI": "Bąbelki czatu",
	"Chat direction": "Kierunek czatu",
	"Chat History": "Historia czatu",
	"Chat History is off for this browser.": "Historia czatu jest wyłączona dla tej przeglądarki.",
	"Chats": "Czaty",
	"Check Again": "Sprawdź ponownie",
	"Check for updates": "Sprawdź aktualizacje",
	"Checking for updates...": "Sprawdzanie aktualizacji...",
	"Choose a model before saving...": "Wybierz model przed zapisaniem...",
	"Chunk Overlap": "Zachodzenie bloku",
	"Chunk Params": "Parametry bloku",
	"Chunk Size": "Rozmiar bloku",
	"Citation": "Cytat",
	"Clear memory": "",
	"Click here for help.": "Kliknij tutaj, aby uzyskać pomoc.",
	"Click here to": "Kliknij tutaj, żeby",
	"Click here to download user import template file.": "",
	"Click here to select": "Kliknij tutaj, aby wybrać",
	"Click here to select a csv file.": "Kliknij tutaj, żeby wybrać plik CSV",
	"Click here to select a py file.": "",
	"Click here to select documents.": "Kliknij tutaj, aby wybrać dokumenty.",
	"click here.": "kliknij tutaj.",
	"Click on the user role button to change a user's role.": "Kliknij przycisk roli użytkownika, aby zmienić rolę użytkownika.",
	"Clone": "Klon",
	"Close": "Zamknij",
	"Collection": "Kolekcja",
	"ComfyUI": "ComfyUI",
	"ComfyUI Base URL": "Bazowy URL ComfyUI",
	"ComfyUI Base URL is required.": "Bazowy URL ComfyUI jest wymagany.",
	"Command": "Polecenie",
	"Concurrent Requests": "Równoczesne żądania",
	"Confirm": "",
	"Confirm Password": "Potwierdź hasło",
	"Confirm your action": "",
	"Connections": "Połączenia",
	"Contact Admin for WebUI Access": "",
	"Content": "Zawartość",
	"Context Length": "Długość kontekstu",
	"Continue Response": "Kontynuuj odpowiedź",
	"Continue with {{provider}}": "",
	"Copied shared chat URL to clipboard!": "Skopiowano URL czatu do schowka!",
	"Copy": "Kopiuj",
	"Copy last code block": "Skopiuj ostatni blok kodu",
	"Copy last response": "Skopiuj ostatnią odpowiedź",
	"Copy Link": "Kopiuj link",
	"Copying to clipboard was successful!": "Kopiowanie do schowka zakończone powodzeniem!",
	"Create a model": "Tworzenie modelu",
	"Create Account": "Utwórz konto",
	"Create new key": "Utwórz nowy klucz",
	"Create new secret key": "Utwórz nowy klucz bezpieczeństwa",
	"Created at": "Utworzono o",
	"Created At": "Utworzono o",
	"Created by": "",
	"CSV Import": "",
	"Current Model": "Bieżący model",
	"Current Password": "Bieżące hasło",
	"Custom": "Niestandardowy",
	"Customize models for a specific purpose": "Dostosowywanie modeli do określonego celu",
	"Dark": "Ciemny",
	"Dashboard": "",
	"Database": "Baza danych",
	"December": "Grudzień",
	"Default": "Domyślny",
	"Default (Automatic1111)": "Domyślny (Automatic1111)",
	"Default (SentenceTransformers)": "Domyślny (SentenceTransformers)",
	"Default Model": "Model domyślny",
	"Default model updated": "Domyślny model zaktualizowany",
	"Default Prompt Suggestions": "Domyślne sugestie promptów",
	"Default User Role": "Domyślna rola użytkownika",
	"delete": "usuń",
	"Delete": "Usuń",
	"Delete a model": "Usuń model",
	"Delete All Chats": "Usuń wszystkie czaty",
	"Delete chat": "Usuń czat",
	"Delete Chat": "Usuń czat",
	"Delete chat?": "",
	"delete this link": "usuń ten link",
	"Delete User": "Usuń użytkownika",
	"Deleted {{deleteModelTag}}": "Usunięto {{deleteModelTag}}",
	"Deleted {{name}}": "Usunięto {{name}}",
	"Description": "Opis",
	"Didn't fully follow instructions": "Nie postępował zgodnie z instrukcjami",
	"Discover a model": "Odkryj model",
	"Discover a prompt": "Odkryj prompt",
	"Discover, download, and explore custom prompts": "Odkryj, pobierz i eksploruj niestandardowe prompty",
	"Discover, download, and explore model presets": "Odkryj, pobierz i eksploruj ustawienia modeli",
	"Dismissible": "",
	"Display Emoji in Call": "",
	"Display the username instead of You in the Chat": "Wyświetl nazwę użytkownika zamiast Ty w czacie",
	"Document": "Dokument",
	"Document Settings": "Ustawienia dokumentu",
	"Documentation": "",
	"Documents": "Dokumenty",
	"does not make any external connections, and your data stays securely on your locally hosted server.": "nie nawiązuje żadnych zewnętrznych połączeń, a Twoje dane pozostają bezpiecznie na Twoim lokalnie hostowanym serwerze.",
	"Don't Allow": "Nie zezwalaj",
	"Don't have an account?": "Nie masz konta?",
	"Don't like the style": "Nie podobał mi się styl",
	"Download": "Pobieranie",
	"Download canceled": "Pobieranie przerwane",
	"Download Database": "Pobierz bazę danych",
	"Drop any files here to add to the conversation": "Upuść pliki tutaj, aby dodać do rozmowy",
	"e.g. '30s','10m'. Valid time units are 's', 'm', 'h'.": "np. '30s', '10m'. Poprawne jednostki czasu to 's', 'm', 'h'.",
	"Edit": "Edytuj",
	"Edit Doc": "Edytuj dokument",
	"Edit Memory": "",
	"Edit User": "Edytuj użytkownika",
	"Email": "Email",
	"Embedding Batch Size": "",
	"Embedding Model": "Model osadzania",
	"Embedding Model Engine": "Silnik modelu osadzania",
	"Embedding model set to \"{{embedding_model}}\"": "Model osadzania ustawiono na \"{{embedding_model}}\"",
	"Enable Chat History": "Włącz historię czatu",
	"Enable Community Sharing": "Włączanie udostępniania społecznościowego",
	"Enable New Sign Ups": "Włącz nowe rejestracje",
	"Enable Web Search": "Włączanie wyszukiwania w Internecie",
	"Ensure your CSV file includes 4 columns in this order: Name, Email, Password, Role.": "Upewnij się, że twój plik CSV zawiera 4 kolumny w następującym porządku: Nazwa, Email, Hasło, Rola.",
	"Enter {{role}} message here": "Wprowadź wiadomość {{role}} tutaj",
	"Enter a detail about yourself for your LLMs to recall": "Wprowadź szczegóły o sobie, aby LLMs mogli pamiętać",
	"Enter Brave Search API Key": "Wprowadź klucz API Brave Search",
	"Enter Chunk Overlap": "Wprowadź zakchodzenie bloku",
	"Enter Chunk Size": "Wprowadź rozmiar bloku",
	"Enter Github Raw URL": "Wprowadź nieprzetworzony adres URL usługi Github",
	"Enter Google PSE API Key": "Wprowadź klucz API Google PSE",
	"Enter Google PSE Engine Id": "Wprowadź identyfikator aparatu Google PSE",
	"Enter Image Size (e.g. 512x512)": "Wprowadź rozmiar obrazu (np. 512x512)",
	"Enter language codes": "Wprowadź kody języków",
	"Enter model tag (e.g. {{modelTag}})": "Wprowadź tag modelu (np. {{modelTag}})",
	"Enter Number of Steps (e.g. 50)": "Wprowadź liczbę kroków (np. 50)",
	"Enter Score": "Wprowadź wynik",
	"Enter Searxng Query URL": "Wprowadź adres URL zapytania Searxng",
	"Enter Serper API Key": "Wprowadź klucz API Serper",
	"Enter Serply API Key": "",
	"Enter Serpstack API Key": "Wprowadź klucz API Serpstack",
	"Enter stop sequence": "Wprowadź sekwencję zatrzymania",
	"Enter Tavily API Key": "",
	"Enter Top K": "Wprowadź Top K",
	"Enter URL (e.g. http://127.0.0.1:7860/)": "Wprowadź adres URL (np. http://127.0.0.1:7860/)",
	"Enter URL (e.g. http://localhost:11434)": "Wprowadź adres URL (np. http://localhost:11434/)",
	"Enter Your Email": "Wprowadź swój adres email",
	"Enter Your Full Name": "Wprowadź swoje imię i nazwisko",
	"Enter Your Password": "Wprowadź swoje hasło",
	"Enter Your Role": "Wprowadź swoją rolę",
	"Error": "Błąd",
	"Experimental": "Eksperymentalne",
	"Export": "Eksport",
	"Export All Chats (All Users)": "Eksportuj wszystkie czaty (wszyscy użytkownicy)",
	"Export chat (.json)": "",
	"Export Chats": "Eksportuj czaty",
	"Export Documents Mapping": "Eksportuj mapowanie dokumentów",
	"Export Functions": "",
	"Export Models": "Eksportuj modele",
	"Export Prompts": "Eksportuj prompty",
	"Export Tools": "",
	"External Models": "",
	"Failed to create API Key.": "Nie udało się utworzyć klucza API.",
	"Failed to read clipboard contents": "Nie udało się odczytać zawartości schowka",
	"Failed to update settings": "",
	"February": "Luty",
	"Feel free to add specific details": "Podaj inne szczegóły",
	"File": "",
	"File Mode": "Tryb pliku",
	"File not found.": "Plik nie został znaleziony.",
	"Filters": "",
	"Fingerprint spoofing detected: Unable to use initials as avatar. Defaulting to default profile image.": "Wykryto podszywanie się pod odcisk palca: Nie można używać inicjałów jako awatara. Przechodzenie do domyślnego obrazu profilowego.",
	"Fluidly stream large external response chunks": "Płynnie przesyłaj strumieniowo duże fragmenty odpowiedzi zewnętrznych",
	"Focus chat input": "Skoncentruj na czacie",
	"Followed instructions perfectly": "Postępował z idealnie według instrukcji",
	"Form": "",
	"Format your variables using square brackets like this:": "Formatuj swoje zmienne, używając nawiasów kwadratowych, np.",
	"Frequency Penalty": "Kara za częstotliwość",
	"Functions": "",
	"General": "Ogólne",
	"General Settings": "Ogólne ustawienia",
	"Generate Image": "",
	"Generating search query": "Generowanie zapytania",
	"Generation Info": "Informacja o generacji",
	"Good Response": "Dobra odpowiedź",
	"Google PSE API Key": "Klucz API Google PSE",
	"Google PSE Engine Id": "Identyfikator silnika Google PSE",
	"h:mm a": "h:mm a",
	"has no conversations.": "nie ma rozmów.",
	"Hello, {{name}}": "Witaj, {{name}}",
	"Help": "Pomoc",
	"Hide": "Ukryj",
	"Hide Model": "",
	"How can I help you today?": "Jak mogę Ci dzisiaj pomóc?",
	"Hybrid Search": "Szukanie hybrydowe",
	"Image Generation (Experimental)": "Generowanie obrazu (eksperymentalne)",
	"Image Generation Engine": "Silnik generowania obrazu",
	"Image Settings": "Ustawienia obrazu",
	"Images": "Obrazy",
	"Import Chats": "Importuj czaty",
	"Import Documents Mapping": "Importuj mapowanie dokumentów",
	"Import Functions": "",
	"Import Models": "Importowanie modeli",
	"Import Prompts": "Importuj prompty",
	"Import Tools": "",
	"Include `--api` flag when running stable-diffusion-webui": "Dołącz flagę `--api` podczas uruchamiania stable-diffusion-webui",
	"Info": "Informacji",
	"Input commands": "Wprowadź komendy",
	"Install from Github URL": "Instalowanie z adresu URL usługi Github",
	"Instant Auto-Send After Voice Transcription": "",
	"Interface": "Interfejs",
	"Invalid Tag": "Nieprawidłowy tag",
	"January": "Styczeń",
	"join our Discord for help.": "Dołącz do naszego Discorda po pomoc.",
	"JSON": "JSON",
	"JSON Preview": "JSON (wersja zapoznawcza)",
	"July": "Lipiec",
	"June": "Czerwiec",
	"JWT Expiration": "Wygaśnięcie JWT",
	"JWT Token": "Token JWT",
	"Keep Alive": "Zachowaj łączność",
	"Keyboard shortcuts": "Skróty klawiszowe",
	"Knowledge": "",
	"Language": "Język",
	"Last Active": "Ostatnio aktywny",
	"Last Modified": "",
	"Light": "Jasny",
	"Listening...": "",
	"LLMs can make mistakes. Verify important information.": "LLMy mogą popełniać błędy. Zweryfikuj ważne informacje.",
	"Local Models": "",
	"LTR": "LTR",
	"Made by OpenWebUI Community": "Stworzone przez społeczność OpenWebUI",
	"Make sure to enclose them with": "Upewnij się, że są one zamknięte w",
	"Manage": "",
	"Manage Models": "Zarządzaj modelami",
	"Manage Ollama Models": "Zarządzaj modelami Ollama",
	"Manage Pipelines": "Zarządzanie potokami",
	"March": "Marzec",
	"Max Tokens (num_predict)": "Maksymalna liczba żetonów (num_predict)",
	"Maximum of 3 models can be downloaded simultaneously. Please try again later.": "Maksymalnie 3 modele można pobierać jednocześnie. Spróbuj ponownie później.",
	"May": "Maj",
	"Memories accessible by LLMs will be shown here.": "Pamięci używane przez LLM będą tutaj widoczne.",
	"Memory": "Pamięć",
	"Messages you send after creating your link won't be shared. Users with the URL will be able to view the shared chat.": "Wiadomości wysyłane po utworzeniu linku nie będą udostępniane. Użytkownicy z adresem URL będą mogli wyświetlić udostępniony czat.",
	"Minimum Score": "Minimalny wynik",
	"Mirostat": "Mirostat",
	"Mirostat Eta": "Mirostat Eta",
	"Mirostat Tau": "Mirostat Tau",
	"MMMM DD, YYYY": "MMMM DD, YYYY",
	"MMMM DD, YYYY HH:mm": "MMMM DD, YYYY HH:mm",
	"MMMM DD, YYYY hh:mm:ss A": "",
	"Model '{{modelName}}' has been successfully downloaded.": "Model '{{modelName}}' został pomyślnie pobrany.",
	"Model '{{modelTag}}' is already in queue for downloading.": "Model '{{modelTag}}' jest już w kolejce do pobrania.",
	"Model {{modelId}} not found": "Model {{modelId}} nie został znaleziony",
	"Model {{modelName}} is not vision capable": "Model {{modelName}} nie jest w stanie zobaczyć",
	"Model {{name}} is now {{status}}": "Model {{name}} to teraz {{status}}",
	"Model filesystem path detected. Model shortname is required for update, cannot continue.": "Wykryto ścieżkę systemu plików modelu. Wymagana jest krótka nazwa modelu do aktualizacji, nie można kontynuować.",
	"Model ID": "Identyfikator modelu",
	"Model not selected": "Model nie został wybrany",
	"Model Params": "Parametry modelu",
	"Model Whitelisting": "Whitelisting modelu",
	"Model(s) Whitelisted": "Model(e) dodane do listy białej",
	"Modelfile Content": "Zawartość pliku modelu",
	"Models": "Modele",
	"More": "Więcej",
	"Name": "Nazwa",
	"Name Tag": "Etykieta nazwy",
	"Name your model": "Nazwij swój model",
	"New Chat": "Nowy czat",
	"New Password": "Nowe hasło",
	"No documents found": "",
	"No results found": "Nie znaleziono rezultatów",
	"No search query generated": "Nie wygenerowano zapytania wyszukiwania",
	"No source available": "Źródło nie dostępne",
	"None": "Żaden",
	"Not factually correct": "Nie zgodne z faktami",
	"Note: If you set a minimum score, the search will only return documents with a score greater than or equal to the minimum score.": "Uwaga: Jeśli ustawisz minimalny wynik, szukanie zwróci jedynie dokumenty z wynikiem większym lub równym minimalnemu.",
	"Notifications": "Powiadomienia",
	"November": "Listopad",
	"num_thread (Ollama)": "num_thread (Ollama)",
	"October": "Październik",
	"Off": "Wyłączony",
	"Okay, Let's Go!": "Okej, zaczynamy!",
	"OLED Dark": "Ciemny OLED",
	"Ollama": "Ollama",
	"Ollama API": "Ollama API",
	"Ollama API disabled": "Interfejs API Ollama wyłączony",
	"Ollama API is disabled": "",
	"Ollama Version": "Wersja Ollama",
	"On": "Włączony",
	"Only": "Tylko",
	"Only alphanumeric characters and hyphens are allowed in the command string.": "W poleceniu dozwolone są tylko znaki alfanumeryczne i myślniki.",
	"Oops! Hold tight! Your files are still in the processing oven. We're cooking them up to perfection. Please be patient and we'll let you know once they're ready.": "Ups! Trzymaj się! Twoje pliki są wciąż w procesie obróbki. Gotujemy je do perfekcji. Prosimy o cierpliwość, poinformujemy Cię, gdy będą gotowe.",
	"Oops! Looks like the URL is invalid. Please double-check and try again.": "Ups! Wygląda na to, że URL jest nieprawidłowy. Sprawdź jeszcze raz i spróbuj ponownie.",
	"Oops! There was an error in the previous response. Please try again or contact admin.": "",
	"Oops! You're using an unsupported method (frontend only). Please serve the WebUI from the backend.": "Ups! Używasz nieobsługiwanej metody (tylko interfejs front-end). Proszę obsłużyć interfejs WebUI z poziomu backendu.",
	"Open": "Otwórz",
	"Open AI": "Open AI",
	"Open AI (Dall-E)": "Open AI (Dall-E)",
	"Open new chat": "Otwórz nowy czat",
	"OpenAI": "OpenAI",
	"OpenAI API": "OpenAI API",
	"OpenAI API Config": "Konfiguracja OpenAI API",
	"OpenAI API Key is required.": "Klucz API OpenAI jest wymagany.",
	"OpenAI URL/Key required.": "URL/Klucz OpenAI jest wymagany.",
	"or": "lub",
	"Other": "Inne",
	"Password": "Hasło",
	"PDF document (.pdf)": "Dokument PDF (.pdf)",
	"PDF Extract Images (OCR)": "PDF Wyodrębnij obrazy (OCR)",
	"pending": "oczekujące",
	"Permission denied when accessing media devices": "",
	"Permission denied when accessing microphone": "",
	"Permission denied when accessing microphone: {{error}}": "Odmowa dostępu do mikrofonu: {{error}}",
	"Personalization": "Personalizacja",
	"Pipelines": "Rurociągów",
	"Pipelines Valves": "Rurociągi Zawory",
	"Plain text (.txt)": "Zwykły tekst (.txt)",
	"Playground": "Plac zabaw",
	"Positive attitude": "Pozytywne podejście",
	"Previous 30 days": "Poprzednie 30 dni",
	"Previous 7 days": "Poprzednie 7 dni",
	"Profile Image": "Obrazek profilowy",
	"Prompt": "Promopt",
	"Prompt (e.g. Tell me a fun fact about the Roman Empire)": "Prompt (np. powiedz mi zabawny fakt o Imperium Rzymskim",
	"Prompt Content": "Zawartość prompta",
	"Prompt suggestions": "Sugestie prompta",
	"Prompts": "Prompty",
	"Pull \"{{searchValue}}\" from Ollama.com": "Pobierz \"{{searchValue}}\" z Ollama.com",
	"Pull a model from Ollama.com": "Pobierz model z Ollama.com",
	"Query Params": "Parametry zapytania",
	"RAG Template": "Szablon RAG",
	"Read Aloud": "Czytaj na głos",
	"Record voice": "Nagraj głos",
	"Redirecting you to OpenWebUI Community": "Przekierowujemy Cię do społeczności OpenWebUI",
	"Refer to yourself as \"User\" (e.g., \"User is learning Spanish\")": "",
	"Refused when it shouldn't have": "Odmówił, kiedy nie powinien",
	"Regenerate": "Generuj ponownie",
	"Release Notes": "Notatki wydania",
	"Remove": "Usuń",
	"Remove Model": "Usuń model",
	"Rename": "ZMień nazwę",
	"Repeat Last N": "Powtórz ostatnie N",
	"Request Mode": "Tryb żądania",
	"Reranking Model": "Zmiana rankingu modelu",
	"Reranking model disabled": "Zmiana rankingu modelu zablokowana",
	"Reranking model set to \"{{reranking_model}}\"": "Zmiana rankingu modelu ustawiona na \"{{reranking_model}}\"",
	"Reset": "",
	"Reset Upload Directory": "",
	"Reset Vector Storage": "Resetuj przechowywanie wektorów",
	"Response AutoCopy to Clipboard": "Automatyczne kopiowanie odpowiedzi do schowka",
	"Role": "Rola",
	"Rosé Pine": "Rosé Pine",
	"Rosé Pine Dawn": "Rosé Pine Dawn",
	"RTL": "RLT",
	"Running": "",
	"Save": "Zapisz",
	"Save & Create": "Zapisz i utwórz",
	"Save & Update": "Zapisz i zaktualizuj",
	"Saving chat logs directly to your browser's storage is no longer supported. Please take a moment to download and delete your chat logs by clicking the button below. Don't worry, you can easily re-import your chat logs to the backend through": "Bezpośrednie zapisywanie dzienników czatu w pamięci przeglądarki nie jest już obsługiwane. Prosimy o pobranie i usunięcie dzienników czatu, klikając poniższy przycisk. Nie martw się, możesz łatwo ponownie zaimportować dzienniki czatu do backendu za pomocą",
	"Scan": "Skanuj",
	"Scan complete!": "Skanowanie zakończone!",
	"Scan for documents from {{path}}": "Skanuj dokumenty z {{path}}",
	"Search": "Szukaj",
	"Search a model": "Szukaj modelu",
	"Search Chats": "Szukaj w czatach",
	"Search Documents": "Szukaj dokumentów",
	"Search Functions": "",
	"Search Models": "Szukaj modeli",
	"Search Prompts": "Szukaj promptów",
	"Search Query Generation Prompt": "",
	"Search Query Generation Prompt Length Threshold": "",
	"Search Result Count": "Liczba wyników wyszukiwania",
	"Search Tools": "",
	"Searched {{count}} sites_one": "Wyszukiwano {{count}} sites_one",
	"Searched {{count}} sites_few": "Wyszukiwano {{count}} sites_few",
	"Searched {{count}} sites_many": "Wyszukiwano {{count}} sites_many",
	"Searched {{count}} sites_other": "Wyszukiwano {{count}} sites_other",
	"Searching \"{{searchQuery}}\"": "",
	"Searxng Query URL": "Adres URL zapytania Searxng",
	"See readme.md for instructions": "Zajrzyj do readme.md po instrukcje",
	"See what's new": "Zobacz co nowego",
	"Seed": "Seed",
	"Select a base model": "Wybieranie modelu bazowego",
	"Select a engine": "",
	"Select a mode": "Wybierz tryb",
	"Select a model": "Wybierz model",
	"Select a pipeline": "Wybieranie potoku",
	"Select a pipeline url": "Wybieranie adresu URL potoku",
	"Select an Ollama instance": "Wybierz instancję Ollama",
	"Select Documents": "",
	"Select model": "Wybierz model",
	"Select only one model to call": "",
	"Selected model(s) do not support image inputs": "Wybrane modele nie obsługują danych wejściowych obrazu",
	"Send": "Wyślij",
	"Send a Message": "Wyślij Wiadomość",
	"Send message": "Wyślij wiadomość",
	"September": "Wrzesień",
	"Serper API Key": "Klucz API Serper",
	"Serply API Key": "",
	"Serpstack API Key": "Klucz API Serpstack",
	"Server connection verified": "Połączenie z serwerem zweryfikowane",
	"Set as default": "Ustaw jako domyślne",
	"Set Default Model": "Ustaw domyślny model",
	"Set embedding model (e.g. {{model}})": "Ustaw model osadzania (e.g. {{model}})",
	"Set Image Size": "Ustaw rozmiar obrazu",
	"Set reranking model (e.g. {{model}})": "Ustaw zmianę rankingu modelu (e.g. {{model}})",
	"Set Steps": "Ustaw kroki",
	"Set Task Model": "Ustawianie modelu zadań",
	"Set Voice": "Ustaw głos",
	"Settings": "Ustawienia",
	"Settings saved successfully!": "Ustawienia zapisane pomyślnie!",
	"Settings updated successfully": "",
	"Share": "Udostępnij",
	"Share Chat": "Udostępnij czat",
	"Share to OpenWebUI Community": "Dziel się z społecznością OpenWebUI",
	"short-summary": "Krótkie podsumowanie",
	"Show": "Pokaż",
	"Show Admin Details in Account Pending Overlay": "",
	"Show Model": "",
	"Show shortcuts": "Pokaż skróty",
	"Showcased creativity": "Pokaz kreatywności",
	"sidebar": "Panel boczny",
	"Sign in": "Zaloguj się",
	"Sign Out": "Wyloguj się",
	"Sign up": "Zarejestruj się",
	"Signing in": "Zalogowanie",
	"Source": "Źródło",
	"Speech recognition error: {{error}}": "Błąd rozpoznawania mowy: {{error}}",
	"Speech-to-Text Engine": "Silnik mowy na tekst",
	"Stop Sequence": "Zatrzymaj sekwencję",
	"STT Model": "",
	"STT Settings": "Ustawienia STT",
	"Submit": "Zatwierdź",
	"Subtitle (e.g. about the Roman Empire)": "Podtytuł (np. o Imperium Rzymskim)",
	"Success": "Sukces",
	"Successfully updated.": "Pomyślnie zaktualizowano.",
	"Suggested": "Sugerowane",
	"System": "System",
	"System Prompt": "Prompt systemowy",
	"Tags": "Tagi",
	"Tap to interrupt": "",
	"Tavily API Key": "",
	"Tell us more:": "Powiedz nam więcej",
	"Temperature": "Temperatura",
	"Template": "Szablon",
	"Text Completion": "Uzupełnienie tekstu",
	"Text-to-Speech Engine": "Silnik tekstu na mowę",
	"Tfs Z": "Tfs Z",
	"Thanks for your feedback!": "Dzięki za informację zwrotną!",
	"The score should be a value between 0.0 (0%) and 1.0 (100%).": "Wynik powinien być wartością pomiędzy 0.0 (0%) a 1.0 (100%).",
	"Theme": "Motyw",
	"Thinking...": "",
	"This action cannot be undone. Do you wish to continue?": "",
	"This ensures that your valuable conversations are securely saved to your backend database. Thank you!": "To zapewnia, że Twoje cenne rozmowy są bezpiecznie zapisywane w bazie danych backendowej. Dziękujemy!",
	"This is an experimental feature, it may not function as expected and is subject to change at any time.": "",
	"This setting does not sync across browsers or devices.": "To ustawienie nie synchronizuje się między przeglądarkami ani urządzeniami.",
	"This will delete": "",
	"Thorough explanation": "Dokładne wyjaśnienie",
	"Tip: Update multiple variable slots consecutively by pressing the tab key in the chat input after each replacement.": "Porada: Aktualizuj wiele zmiennych kolejno, naciskając klawisz tabulatora w polu wprowadzania czatu po każdej zmianie.",
	"Title": "Tytuł",
	"Title (e.g. Tell me a fun fact)": "Tytuł (np. Powiedz mi jakiś zabawny fakt)",
	"Title Auto-Generation": "Automatyczne generowanie tytułu",
	"Title cannot be an empty string.": "Tytuł nie może być pusty",
	"Title Generation Prompt": "Prompt generowania tytułu",
	"to": "do",
	"To access the available model names for downloading,": "Aby uzyskać dostęp do dostępnych nazw modeli do pobrania,",
	"To access the GGUF models available for downloading,": "Aby uzyskać dostęp do dostępnych modeli GGUF do pobrania,",
	"To access the WebUI, please reach out to the administrator. Admins can manage user statuses from the Admin Panel.": "",
	"To add documents here, upload them to the \"Documents\" workspace first.": "",
	"to chat input.": "do pola wprowadzania czatu.",
	"To select filters here, add them to the \"Functions\" workspace first.": "",
	"To select toolkits here, add them to the \"Tools\" workspace first.": "",
	"Today": "Dzisiaj",
	"Toggle settings": "Przełącz ustawienia",
	"Toggle sidebar": "Przełącz panel boczny",
	"Tokens To Keep On Context Refresh (num_keep)": "",
	"Tools": "",
	"Top K": "Najlepsze K",
	"Top P": "Najlepsze P",
	"Trouble accessing Ollama?": "Problemy z dostępem do Ollama?",
	"TTS Model": "",
	"TTS Settings": "Ustawienia TTS",
	"TTS Voice": "",
	"Type": "Typ",
	"Type Hugging Face Resolve (Download) URL": "Wprowadź adres URL do pobrania z Hugging Face",
	"Uh-oh! There was an issue connecting to {{provider}}.": "O nie! Wystąpił problem z połączeniem z {{provider}}.",
<<<<<<< HEAD
	"Unknown File Type '{{file_type}}', but accepting and treating as plain text": "Nieznany typ pliku '{{file_type}}', ale akceptowany i traktowany jako zwykły tekst",
=======
	"UI": "",
	"Unknown file type '{{file_type}}'. Proceeding with the file upload anyway.": "",
>>>>>>> a2ea6b1b
	"Update": "",
	"Update and Copy Link": "Uaktualnij i skopiuj link",
	"Update password": "Aktualizacja hasła",
	"Updated at": "",
	"Upload": "",
	"Upload a GGUF model": "Prześlij model GGUF",
	"Upload Files": "Prześlij pliki",
	"Upload Pipeline": "",
	"Upload Progress": "Postęp przesyłania",
	"URL Mode": "Tryb adresu URL",
	"Use '#' in the prompt input to load and select your documents.": "Użyj '#' w polu wprowadzania polecenia, aby załadować i wybrać swoje dokumenty.",
	"Use Gravatar": "Użyj Gravatara",
	"Use Initials": "Użyj inicjałów",
	"use_mlock (Ollama)": "use_mlock (Ollama)",
	"use_mmap (Ollama)": "use_mmap (Ollama)",
	"user": "użytkownik",
	"User Permissions": "Uprawnienia użytkownika",
	"Users": "Użytkownicy",
	"Utilize": "Wykorzystaj",
	"Valid time units:": "Poprawne jednostki czasu:",
	"variable": "zmienna",
	"variable to have them replaced with clipboard content.": "zmienna która zostanie zastąpiona zawartością schowka.",
	"Version": "Wersja",
	"Voice": "",
	"Warning": "Ostrzeżenie",
	"Warning: If you update or change your embedding model, you will need to re-import all documents.": "Uwaga: Jeśli uaktualnisz lub zmienisz model osadzania, będziesz musiał ponownie zaimportować wszystkie dokumenty.",
	"Web": "Sieć",
	"Web API": "",
	"Web Loader Settings": "Ustawienia pobierania z sieci",
	"Web Params": "Parametry sieci",
	"Web Search": "Wyszukiwarka w Internecie",
	"Web Search Engine": "Wyszukiwarka internetowa",
	"Webhook URL": "URL webhook",
	"WebUI Settings": "Ustawienia interfejsu WebUI",
	"WebUI will make requests to": "Interfejs sieciowy będzie wysyłał żądania do",
	"What’s New in": "Co nowego w",
	"When history is turned off, new chats on this browser won't appear in your history on any of your devices.": "Kiedy historia jest wyłączona, nowe czaty na tej przeglądarce nie będą widoczne w historii na żadnym z twoich urządzeń.",
	"Whisper (Local)": "",
	"Widescreen Mode": "",
	"Workspace": "Obszar roboczy",
	"Write a prompt suggestion (e.g. Who are you?)": "Napisz sugestię do polecenia (np. Kim jesteś?)",
	"Write a summary in 50 words that summarizes [topic or keyword].": "Napisz podsumowanie w 50 słowach, które podsumowuje [temat lub słowo kluczowe].",
	"Yesterday": "Wczoraj",
	"You": "Ty",
	"You can personalize your interactions with LLMs by adding memories through the 'Manage' button below, making them more helpful and tailored to you.": "",
	"You cannot clone a base model": "Nie można sklonować modelu podstawowego",
	"You have no archived conversations.": "Nie masz zarchiwizowanych rozmów.",
	"You have shared this chat": "Udostępniłeś ten czat",
	"You're a helpful assistant.": "Jesteś pomocnym asystentem.",
	"You're now logged in.": "Jesteś teraz zalogowany.",
	"Your account status is currently pending activation.": "",
	"Youtube": "Youtube",
	"Youtube Loader Settings": "Ustawienia pobierania z Youtube"
}<|MERGE_RESOLUTION|>--- conflicted
+++ resolved
@@ -562,12 +562,8 @@
 	"Type": "Typ",
 	"Type Hugging Face Resolve (Download) URL": "Wprowadź adres URL do pobrania z Hugging Face",
 	"Uh-oh! There was an issue connecting to {{provider}}.": "O nie! Wystąpił problem z połączeniem z {{provider}}.",
-<<<<<<< HEAD
-	"Unknown File Type '{{file_type}}', but accepting and treating as plain text": "Nieznany typ pliku '{{file_type}}', ale akceptowany i traktowany jako zwykły tekst",
-=======
 	"UI": "",
 	"Unknown file type '{{file_type}}'. Proceeding with the file upload anyway.": "",
->>>>>>> a2ea6b1b
 	"Update": "",
 	"Update and Copy Link": "Uaktualnij i skopiuj link",
 	"Update password": "Aktualizacja hasła",
